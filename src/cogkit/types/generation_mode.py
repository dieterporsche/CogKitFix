# -*- coding: utf-8 -*-


import enum


class GenerationMode(enum.Enum):
    TextToVideo = "t2v"
    ImageToVideo = "i2v"
<<<<<<< HEAD
    TextToImage = "t2i"
=======
    VideoToVideo = "v2v"
    TextToImage = "t2i"
    CtrlTextToImage = "ct2i"
>>>>>>> 2829e723
<|MERGE_RESOLUTION|>--- conflicted
+++ resolved
@@ -7,10 +7,5 @@
 class GenerationMode(enum.Enum):
     TextToVideo = "t2v"
     ImageToVideo = "i2v"
-<<<<<<< HEAD
     TextToImage = "t2i"
-=======
-    VideoToVideo = "v2v"
-    TextToImage = "t2i"
-    CtrlTextToImage = "ct2i"
->>>>>>> 2829e723
+    CtrlTextToImage = "ct2i"