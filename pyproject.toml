--- conflicted
+++ resolved
@@ -1,9 +1,11 @@
 [project]
-<<<<<<< HEAD
 name = "cogkit"
 dynamic = ["version"]
+# TODO: adds a short description, will be displayed on the github page
 description = "CogView/CogVideo"
-authors = [{ name = "Chenhui Zhang", email = "zhang.chenhui@outlook.com" }]
+authors = [{ name = 'ZhipuAI', email = 'opensource@zhipuai.cn' }]
+# TODO: adds maintainers
+# maintainers = []
 dependencies = [
   "click~=8.1",
   "datasets~=3.4",
@@ -12,38 +14,6 @@
   "imageio~=2.37",
   "sentencepiece==0.2.0",
   "transformers~=4.49",
-=======
-name = 'cogkit'
-dynamic = ['version']
-description = ''
-readme = 'README.md'
-requires-python = '>=3.10'
-license = 'Apache2.0'
-keywords = []
-authors = [{ name = 'ZhipuAI', email = 'opensource@zhipuai.cn' }]
-classifiers = [
-  'Development Status :: 4 - Beta',
-  'Programming Language :: Python :: 3.10',
-  'Programming Language :: Python :: 3.11',
-  'Programming Language :: Python :: 3.12',
-  'Programming Language :: Python :: Implementation :: CPython',
-  'Programming Language :: Python :: Implementation :: PyPy',
-  'Programming Language :: Python',
-]
-dependencies = [
-  "accelerate~=1.3",
-  "click~=8.1",
-  "datasets~=3.2",
-  "deepspeed~=0.16.3",
-  "diffusers@git+https://github.com/huggingface/diffusers.git",
-  "imageio-ffmpeg~=0.6.0",
-  "imageio~=2.37",
-  "peft~=0.14.0",
-  "pydantic~=2.10",
-  "sentencepiece~=0.2.0",
-  "transformers~=4.49",
-  "wandb~=0.19.6",
->>>>>>> 36be0690
 ]
 requires-python = ">=3.10"
 readme = "README.md"
@@ -52,7 +22,9 @@
 
 [project.optional-dependencies]
 torch = ["numpy", "torch", "torchvision"]
-<<<<<<< HEAD
+
+# TODO: adds project urls
+# [project.urls]
 
 
 [project.scripts]
@@ -70,12 +42,7 @@
 
 [dependency-groups]
 dev = ["mypy~=1.15", "ruff~=0.11.0"]
-=======
-video = ["decord~=0.6.0", "opencv-python-headless~=4.11"]
->>>>>>> 36be0690
 
-[project.scripts]
-cogkit = "cogkit.cli:cli"
 
 [tool.hatch.version]
 source = 'vcs'
@@ -94,7 +61,6 @@
 allow-direct-references = true
 
 
-<<<<<<< HEAD
 [tool.pdm]
 distribution = true
 
@@ -110,28 +76,4 @@
 [tool.ruff.format]
 line-ending = "lf"
 quote-style = "double"
-indent-style = "space"
-=======
-[tool.ruff]
-exclude = ['.git', '.mypy_cache', '.ruff_cache', '.venv', 'dist']
-target-version = 'py310'
-line-length = 100
-
-[tool.ruff.format]
-line-ending = 'lf'
-quote-style = 'preserve'
-
-[tool.ruff.lint]
-select = ["E", "W"]
-ignore = [
-  "E501",
-  "E999",
-  "EXE001",
-  "F401",
-  "F403",
-  "F841",
-  "TID252",
-  "UP009",
-  "W293",
-]
->>>>>>> 36be0690
+indent-style = "space"