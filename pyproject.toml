[build-system]
requires = ['hatch-vcs>=0.3.0', 'hatchling>=1.24.2,<1.25']
build-backend = 'hatchling.build'


[project]
name = 'cogmodels'
dynamic = ['version']
description = ''
readme = 'README.md'
requires-python = '>=3.10'
license = 'MIT'
keywords = []
authors = [{ name = 'Chenhui Zhang', email = 'zhang.chenhui@outlook.com' }]
classifiers = [
  'Development Status :: 4 - Beta',
  'Programming Language :: Python :: 3.10',
  'Programming Language :: Python :: 3.11',
  'Programming Language :: Python :: 3.12',
  'Programming Language :: Python :: Implementation :: CPython',
  'Programming Language :: Python :: Implementation :: PyPy',
  'Programming Language :: Python',
]
dependencies = [
<<<<<<< HEAD
    "accelerate>=1.3.0",
    "datasets>=3.2.0",
    "decord>=0.6.0",
    "deepspeed>=0.16.3",
    "diffusers @ git+https://github.com/zRzRzRzRzRzRzR/diffusers@cogview4_control",
    "imageio>=2.37.0",
    "imageio-ffmpeg>=0.6.0",
    "opencv-python>=4.11.0.86",
    "peft>=0.14.0",
    "pydantic>=2.10.6",
    "sentencepiece>=0.2.0",
    "setuptools>=75.8.0",
    "torch>=2.6.0",
    "torchvision>=0.21.0",
    "transformers>=4.48.3",
    'typer',
    "wandb>=0.19.6",
=======
  "accelerate~=1.3",
  "click~=8.1",
  "datasets~=3.2",
  "deepspeed~=0.16.3",
  "diffusers~=0.32.2",
  "imageio-ffmpeg~=0.6.0",
  "imageio~=2.37",
  "peft~=0.14.0",
  "pydantic~=2.10",
  "sentencepiece~=0.2.0",
  # "setuptools>=75.8.0",
  "transformers~=4.48",
  "wandb~=0.19.6",
>>>>>>> 46a39ee3
]

[project.optional-dependencies]
torch = ["numpy", "torch", "torchvision"]
video = ["decord~=0.6.0", "opencv-python-headless~=4.11"]

[project.urls]
# TODO: adds project urls
# Documentation = 'https://github.com/Chenhui Zhang/cogmodels#readme'
# Issues = 'https://github.com/Chenhui Zhang/cogmodels/issues'
# Source = 'https://github.com/Chenhui Zhang/cogmodels'


[tool.hatch.version]
source = 'vcs'


[tool.hatch.version.raw-options]
version_scheme = 'python-simplified-semver'
local_scheme = 'no-local-version'


[tool.hatch.build.hooks.vcs]
version-file = 'src/cogmodels/_version.py'


[tool.hatch.metadata]
allow-direct-references = true


[tool.ruff]
exclude = ['.git', '.mypy_cache', '.ruff_cache', '.venv', 'dist']
target-version = 'py310'
line-length = 100

[tool.ruff.format]
line-ending = 'lf'
quote-style = 'preserve'

[tool.ruff.lint]
select = ["E", "W"]
ignore = [
  "E501",
  "E999",
  "EXE001",
  "F401",
  "F403",
  "F841",
  "TID252",
  "UP009",
  "W293",
]

[tool.uv.sources]
diffusers = { git = "https://github.com/huggingface/diffusers" }


# TODO: test coverage
# [tool.coverage.run]
# source_pkgs = ['cogmodels', 'tests']
# branch = true
# parallel = true
# omit = ['src/cogmodels/__about__.py']

# [tool.coverage.paths]
# cogmodels = ['*/cogmodels/src/cogmodels', 'src/cogmodels']
# tests = ['*/cogmodels/tests', 'tests']

# [tool.coverage.report]
# exclude_lines = ['if TYPE_CHECKING:', 'if __name__ == .__main__.:', 'no cov']<|MERGE_RESOLUTION|>--- conflicted
+++ resolved
@@ -22,25 +22,6 @@
   'Programming Language :: Python',
 ]
 dependencies = [
-<<<<<<< HEAD
-    "accelerate>=1.3.0",
-    "datasets>=3.2.0",
-    "decord>=0.6.0",
-    "deepspeed>=0.16.3",
-    "diffusers @ git+https://github.com/zRzRzRzRzRzRzR/diffusers@cogview4_control",
-    "imageio>=2.37.0",
-    "imageio-ffmpeg>=0.6.0",
-    "opencv-python>=4.11.0.86",
-    "peft>=0.14.0",
-    "pydantic>=2.10.6",
-    "sentencepiece>=0.2.0",
-    "setuptools>=75.8.0",
-    "torch>=2.6.0",
-    "torchvision>=0.21.0",
-    "transformers>=4.48.3",
-    'typer',
-    "wandb>=0.19.6",
-=======
   "accelerate~=1.3",
   "click~=8.1",
   "datasets~=3.2",
@@ -54,7 +35,6 @@
   # "setuptools>=75.8.0",
   "transformers~=4.48",
   "wandb~=0.19.6",
->>>>>>> 46a39ee3
 ]
 
 [project.optional-dependencies]
